import { json } from '@sveltejs/kit';
import { container } from '$lib/shared/di/container';
import { OPENAI_CONFIG } from '$lib/config/api';
import { LLM_FEATURES } from '$lib/config/llm';

const INTERFACE_LANGUAGE_MAP = {
  en: 'english',
  es: 'spanish',
  ru: 'russian'
};

function mapInterfaceLanguage(languageCode) {
  if (!languageCode || typeof languageCode !== 'string') {
    return null;
  }
  const normalised = languageCode.toLowerCase();
  return INTERFACE_LANGUAGE_MAP[normalised] ?? null;
}

function getLocalizedValue(value, languageKey) {
  if (!value) {
    return null;
  }

  if (typeof value === 'string') {
    return value;
  }

  if (languageKey && typeof value[languageKey] === 'string') {
    return value[languageKey];
  }

  if (typeof value.english === 'string') {
    return value.english;
  }

  const firstString = Object.values(value).find((entry) => typeof entry === 'string');
  return firstString ?? null;
}

function formatModeDetails(mode, label) {
  if (!mode || typeof mode !== 'object') {
    return null;
  }

  const lines = [];

  if (mode.summary) {
    lines.push(`${label} summary: ${mode.summary}`);
  }
  if (mode.instructions) {
    lines.push(`${label} instructions: ${mode.instructions}`);
  }

  const followUp =
    mode.follow_up_guidance ?? mode.followUpGuidance ?? mode.follow_up ?? mode.followUp ?? null;
  if (followUp) {
    lines.push(`${label} follow-up guidance: ${followUp}`);
  }

  const minWords = mode.min_words ?? mode.minWords ?? null;
  if (minWords) {
    lines.push(`${label} minimum word expectation: ${minWords}`);
  }

  const maxTokens = mode.max_tokens ?? mode.maxTokens ?? null;
  if (maxTokens) {
    lines.push(`${label} maximum token guidance: ${maxTokens}`);
  }

  return lines.length > 0 ? lines.join('\n') : null;
}

function formatSubjectSettings(settings, interfaceLanguageCode, activeMode) {
  if (!settings || typeof settings !== 'object') {
    return null;
  }

  const languageKey = mapInterfaceLanguage(interfaceLanguageCode);
  const lines = [];

  if (settings.name || settings.level || settings.language) {
    const headerParts = [];
    if (settings.name) {
      headerParts.push(`Subject: ${settings.name}`);
    }
    if (settings.level) {
      headerParts.push(`Level: ${settings.level}`);
    }
    if (settings.language) {
      headerParts.push(`Primary interface language: ${settings.language}`);
    }
    lines.push(headerParts.join(' · '));
  }

  if (Array.isArray(settings.focus_skills) && settings.focus_skills.length > 0) {
    lines.push(`Focus skills: ${settings.focus_skills.join(', ')}`);
  }

  if (settings.navigation_codes?.quick_navigation) {
    lines.push(`Navigation quick codes:\n${settings.navigation_codes.quick_navigation}`);
  }

  if (settings.navigation_codes?.code_processing_rules) {
    lines.push(
      `Navigation code handling rules:\n${settings.navigation_codes.code_processing_rules}`
    );
  }

  const languageSelection = settings.startup_sequence?.language_selection_interface;
  if (languageSelection) {
    lines.push(`Language selection interface:\n${languageSelection}`);
  }

  const welcomeProtocol = getLocalizedValue(
    settings.startup_sequence?.welcome_message_protocol,
    languageKey
  );
  if (welcomeProtocol) {
    lines.push(`Welcome message protocol:\n${welcomeProtocol}`);
  }

  if (settings.consent_protocol?.content) {
    lines.push(`Consent protocol:\n${settings.consent_protocol.content}`);
  }

  if (settings.consent_protocol?.consent_processing_rules) {
    lines.push(`Consent handling rules:\n${settings.consent_protocol.consent_processing_rules}`);
  }

  const addressingPrompt = getLocalizedValue(settings.addressing_protocol, languageKey);
  if (addressingPrompt) {
    lines.push(`Addressing protocol:\n${addressingPrompt}`);
  }

  const assessmentBrief = getLocalizedValue(settings.initial_assessment_briefing, languageKey);
  if (assessmentBrief) {
    lines.push(`Initial assessment briefing:\n${assessmentBrief}`);
  }

  const mainMenu = getLocalizedValue(settings.main_menu, languageKey);
  if (mainMenu) {
    lines.push(`Main navigation menu:\n${mainMenu}`);
  }

  if (settings.help_system) {
    lines.push(`Help system overview:\n${settings.help_system}`);
  }

  if (settings.code_processing_system?.input_recognition) {
    lines.push(`Code recognition details:\n${settings.code_processing_system.input_recognition}`);
  }

  if (settings.code_processing_system?.response_format) {
    lines.push(`Code response format:\n${settings.code_processing_system.response_format}`);
  }

  if (settings.code_processing_system?.error_handling) {
    lines.push(`Code error handling:\n${settings.code_processing_system.error_handling}`);
  }

  if (settings.code_processing_system?.context_aware_restrictions) {
    lines.push(
      `Context-aware restrictions:\n${settings.code_processing_system.context_aware_restrictions}`
    );
  }

  if (settings.official_exam_specifications) {
    lines.push(`Official exam specifications:\n${settings.official_exam_specifications}`);
  }

  if (settings.official_scoring_methodology) {
    lines.push(`Official scoring methodology:\n${settings.official_scoring_methodology}`);
  }

  if (settings.session_methodology) {
    lines.push(`Session methodology:\n${settings.session_methodology}`);
  }

  if (settings.feedback_and_assessment_protocol) {
    lines.push(`Feedback and assessment protocol:\n${settings.feedback_and_assessment_protocol}`);
  }

  if (settings.quality_assurance) {
    lines.push(`Quality assurance notes:\n${settings.quality_assurance}`);
  }

  if (settings.compliance_checklist) {
    lines.push(`Compliance checklist:\n${settings.compliance_checklist}`);
  }

  const practiceDetails = formatModeDetails(settings.practice_mode, 'Practice mode');
  if (practiceDetails) {
    lines.push(practiceDetails);
  }

  const examDetails = formatModeDetails(settings.exam_mode, 'Exam mode');
  if (examDetails) {
    lines.push(examDetails);
  }

  if (activeMode && typeof activeMode === 'string') {
    const activeLabel = activeMode === 'exam' ? 'Exam mode' : 'Practice mode';
    lines.push(`Active mode for this session: ${activeLabel}.`);
  }

  return lines.length > 0 ? lines.join('\n\n') : null;
}

/**
 * Handle POST requests to the chat API
 * @param {Request} request - The request object
 * @returns {Response} - The response object
 */
export async function POST({ request }) {
  try {
    const requestBody = await request.json();
    const {
      content,
      images,
      recognizedText: clientRecognizedText,
      language,
      sessionContext,
      maxTokens,
      detailLevel,
      minWords,
      examProfile: requestExamProfile
    } = requestBody;

    // Log session context if available
    if (sessionContext) {
      console.info('Session context received:', {
        hasDocuments: sessionContext.documents?.length > 0,
        documentsCount: sessionContext.documents?.length || 0,
        historyCount: sessionContext.history?.length || 0,
        contextKeys: Object.keys(sessionContext.context || {})
      });
    }

    // Don't attempt OCR on server - just pass through the images
    let recognizedText = clientRecognizedText || '';
    let ocrError = null;

    // Log the request details for debugging
    console.info('Request details:', {
      contentLength: content?.length || 0,
      hasImages: !!images,
      imagesLength: images?.length || 0,
      hasRecognizedText: !!clientRecognizedText,
      recognizedTextLength: clientRecognizedText?.length || 0,
      requestBodyKeys: Object.keys(requestBody)
    });

    if (images && images.length > 0) {
      if (!clientRecognizedText) {
        // Just indicate that processing will happen client-side
        console.info('Info: Image processing will be performed in the browser');
        ocrError = 'Image processing will be performed in the browser.';
      } else {
        console.info('Info: Images attached with recognized text, using client-side OCR results');
        ocrError = null;
      }
    } else {
      // No images attached, don't add any OCR processing note
      console.info('Info: No images attached to message, skipping OCR processing');
      ocrError = null;
    }

    const sessionExamProfile = sessionContext?.context?.examProfile;
    const activeExamProfile = requestExamProfile || sessionExamProfile || null;
<<<<<<< HEAD
    const subjectSettings = activeExamProfile?.settings ?? null;
=======
>>>>>>> c116ca38

    const activeModeConfig =
      activeExamProfile && activeExamProfile.mode === 'exam'
        ? activeExamProfile.exam
        : activeExamProfile?.practice;

    let adjustedMinWords = minWords;
    if (activeModeConfig?.minWords) {
      adjustedMinWords = adjustedMinWords
        ? Math.max(adjustedMinWords, activeModeConfig.minWords)
        : activeModeConfig.minWords;
    }

    let adjustedMaxTokens = maxTokens;
    if (activeModeConfig?.maxTokens) {
      adjustedMaxTokens = adjustedMaxTokens
        ? Math.max(adjustedMaxTokens, activeModeConfig.maxTokens)
        : activeModeConfig.maxTokens;
    }

    // Combine original content with recognized text, session context, and any OCR errors
    let fullContent = '';

    // Add session context if available
    if (sessionContext) {
      // Add previously uploaded documents
      if (sessionContext.documents && sessionContext.documents.length > 0) {
        fullContent += `Previous documents:\n`;
        sessionContext.documents.forEach((doc, index) => {
          if (doc.content && doc.content.processedContent && doc.content.processedContent.text) {
            fullContent += `Document ${index + 1}:\n${doc.content.processedContent.text}\n\n`;
          }
        });
      }
    }

    // Format according to the specified structure
    if (activeExamProfile) {
      const subjectLine = `Exam subject: ${activeExamProfile.subjectName}`;
      const level = activeExamProfile.level ? ` (Level: ${activeExamProfile.level})` : '';
      const languageLine = activeExamProfile.language
        ? `Target language: ${activeExamProfile.language}.`
        : '';
      const skillsLine =
        activeExamProfile.skills && activeExamProfile.skills.length > 0
          ? `Skills in focus: ${activeExamProfile.skills.join(', ')}.`
          : '';
      const modeLine = `Mode: ${activeExamProfile.mode === 'exam' ? 'Exam simulation' : 'Practice coaching'}.`;
      fullContent += `${subjectLine}${level ? level : ''}\n${modeLine}`;
      if (languageLine) fullContent += `\n${languageLine}`;
      if (skillsLine) fullContent += `\n${skillsLine}`;
      if (activeModeConfig?.summary) {
        fullContent += `\nMode focus: ${activeModeConfig.summary}`;
      }
      if (activeModeConfig?.instructions) {
        fullContent += `\nGuidance: ${activeModeConfig.instructions}`;
      }
      if (activeModeConfig?.followUp) {
        fullContent += `\nFollow-up expectation: ${activeModeConfig.followUp}`;
      }
      fullContent += '\n\n';
    }

    fullContent += `Student question:\n${content}`;

    if (recognizedText) {
      fullContent += `\n\nExercise (from photo):\n${recognizedText}`;
    }

    // Only add OCR processing note if images are actually attached
    if (images && images.length > 0) {
      if (ocrError) {
        fullContent += `\n\n[OCR Processing Note: ${ocrError}]`;
      } else if (!recognizedText) {
        fullContent += `\n\n[OCR Processing Note: No text could be recognized in the uploaded images. The images may be unclear, contain handwriting that is difficult to read, or may not contain text.]`;
      }
    }

    // Get the LLM Provider Manager from the container
    const providerManager = container.resolve('llmProviderManager');

    // Check if a specific provider was requested
    const requestedProvider = requestBody.provider;

    // Prepare the messages for the LLM
    const messages = [
      {
        role: 'system',
        content: `You are a helpful AI tutor. Respond in ${language || 'English'}.

Use the prior conversation messages and any provided documents to maintain context.

Student question:
[The student's current question about their exercise or homework]

Previous documents:
[Text extracted from previously uploaded documents]

Exercise (from photo):
[Text extracted from the uploaded image]

Your task:
1. Use the previous documents and conversation history to maintain context throughout the conversation.
2. Analyze the student's question, any previous documents, and the exercise text from the photo.
3. Provide a helpful, educational response that addresses the student's specific question about the exercise.
4. If the student is asking a follow-up question about a previously uploaded document, refer to that document in your response.
5. If there are OCR processing notes indicating errors or issues with text recognition, acknowledge these issues in your response.
6. If the text recognition was incomplete or unclear, ask the user if they would like to try uploading a clearer image or typing the text manually.
7. Always be helpful and supportive, even if the text recognition was not perfect.
8. IMPORTANT: If you see a note about "Image processing will be performed in the browser", this means the image is already uploaded and is being processed. Respond with: "I can see you've uploaded an image. I'll analyze the content once the image processing is complete. Please wait a moment."
9. CRITICAL: If there are NO images attached to the message (i.e., no OCR Processing Note is present), do NOT mention image processing or image analysis in your response. Only mention images if they are actually present in the user's message.`
      }
    ];

    // Add conversation history as individual messages
    if (sessionContext?.history && sessionContext.history.length > 0) {
      sessionContext.history.forEach((entry) => {
        messages.push({ role: entry.role, content: entry.content });
      });
    }

    if (activeExamProfile) {
<<<<<<< HEAD
      const formattedSettings = formatSubjectSettings(
        subjectSettings,
        language,
        activeExamProfile.mode
      );
      if (formattedSettings) {
        messages.push({ role: 'system', content: formattedSettings });
      }

=======
>>>>>>> c116ca38
      const skillFocus =
        activeExamProfile.skills && activeExamProfile.skills.length > 0
          ? `Focus skills: ${activeExamProfile.skills.join(', ')}`
          : null;
      const examSystemLines = [
        `Learner is preparing for ${activeExamProfile.subjectName}${
          activeExamProfile.level ? ` (${activeExamProfile.level})` : ''
        }.`,
        activeExamProfile.language ? `Target language: ${activeExamProfile.language}.` : null,
        `Mode: ${activeExamProfile.mode === 'exam' ? 'Exam simulation' : 'Practice workshop'}.`,
        activeModeConfig?.summary ? `Mode summary: ${activeModeConfig.summary}` : null,
        activeModeConfig?.instructions
          ? `Guidance to follow: ${activeModeConfig.instructions}`
          : null,
        activeModeConfig?.followUp ? `After responding, ${activeModeConfig.followUp}` : null,
        skillFocus
      ].filter(Boolean);

      if (examSystemLines.length > 0) {
        messages.push({
          role: 'system',
          content: examSystemLines.join('\n')
        });
      }
    }

    // Add the current user question
    messages.push({ role: 'user', content: fullContent });

    if (detailLevel === 'detailed') {
      messages.unshift({
        role: 'system',
        content:
          'The student requested a detailed explanation. Respond comprehensively with background, step-by-step reasoning, and relevant examples.'
      });
    }

    if (adjustedMinWords) {
      messages.unshift({
        role: 'system',
        content: `The student expects a detailed essay of at least ${adjustedMinWords} words. Do not stop early.`
      });
    }

    // Options for the LLM request
    const options = {
      temperature: OPENAI_CONFIG.TEMPERATURE,
      maxTokens:
        adjustedMaxTokens && adjustedMaxTokens > OPENAI_CONFIG.MAX_TOKENS
          ? Math.min(adjustedMaxTokens, OPENAI_CONFIG.DETAILED_MAX_TOKENS)
          : adjustedMaxTokens || OPENAI_CONFIG.MAX_TOKENS
    };

    // If a specific provider was requested and provider switching is enabled, use it
    if (requestedProvider && LLM_FEATURES.ENABLE_PROVIDER_SWITCHING) {
      options.provider = requestedProvider;
      console.info(`Using requested provider: ${requestedProvider}`);
    }

    // Generate completion using the provider manager
    const result = await providerManager.generateChatCompletion(messages, options);

    // Log which provider was used
    console.info(`Response generated using provider: ${result.provider}, model: ${result.model}`);

    // Extract the response content
    const aiResponse = result.content;

    // Include provider information in the response (if in development mode or provider switching is enabled)
    const includeProviderInfo = import.meta.env.DEV || LLM_FEATURES.ENABLE_PROVIDER_SWITCHING;

    return json({
      response: aiResponse,
      ocrText: recognizedText,
      ...(activeExamProfile && { examProfile: activeExamProfile }),
      ...(includeProviderInfo && {
        provider: {
          name: result.provider,
          model: result.model
        }
      })
    });
  } catch (error) {
    console.error('Error in chat API:', error);

    // Provide more specific error messages based on the error type
    let errorMessage = 'Internal server error';
    let statusCode = 500;

    if (error.message.includes('API key')) {
      errorMessage = 'API configuration error';
    } else if (error.message.includes('timed out')) {
      errorMessage = 'Request timed out';
      statusCode = 504;
    } else if (error.message.includes('not running') || error.message.includes('not accessible')) {
      errorMessage = 'Local LLM service is not available';
      statusCode = 503;
    }

    return json({ error: errorMessage }, { status: statusCode });
  }
}<|MERGE_RESOLUTION|>--- conflicted
+++ resolved
@@ -268,10 +268,7 @@
 
     const sessionExamProfile = sessionContext?.context?.examProfile;
     const activeExamProfile = requestExamProfile || sessionExamProfile || null;
-<<<<<<< HEAD
     const subjectSettings = activeExamProfile?.settings ?? null;
-=======
->>>>>>> c116ca38
 
     const activeModeConfig =
       activeExamProfile && activeExamProfile.mode === 'exam'
@@ -319,7 +316,9 @@
         activeExamProfile.skills && activeExamProfile.skills.length > 0
           ? `Skills in focus: ${activeExamProfile.skills.join(', ')}.`
           : '';
-      const modeLine = `Mode: ${activeExamProfile.mode === 'exam' ? 'Exam simulation' : 'Practice coaching'}.`;
+      const modeLine = `Mode: ${
+        activeExamProfile.mode === 'exam' ? 'Exam simulation' : 'Practice coaching'
+      }.`;
       fullContent += `${subjectLine}${level ? level : ''}\n${modeLine}`;
       if (languageLine) fullContent += `\n${languageLine}`;
       if (skillsLine) fullContent += `\n${skillsLine}`;
@@ -394,7 +393,7 @@
     }
 
     if (activeExamProfile) {
-<<<<<<< HEAD
+      // Inject fully formatted universal exam settings (if provided)
       const formattedSettings = formatSubjectSettings(
         subjectSettings,
         language,
@@ -404,8 +403,6 @@
         messages.push({ role: 'system', content: formattedSettings });
       }
 
-=======
->>>>>>> c116ca38
       const skillFocus =
         activeExamProfile.skills && activeExamProfile.skills.length > 0
           ? `Focus skills: ${activeExamProfile.skills.join(', ')}`
@@ -495,12 +492,15 @@
     let errorMessage = 'Internal server error';
     let statusCode = 500;
 
-    if (error.message.includes('API key')) {
+    if (error.message?.includes?.('API key')) {
       errorMessage = 'API configuration error';
-    } else if (error.message.includes('timed out')) {
+    } else if (error.message?.includes?.('timed out')) {
       errorMessage = 'Request timed out';
       statusCode = 504;
-    } else if (error.message.includes('not running') || error.message.includes('not accessible')) {
+    } else if (
+      error.message?.includes?.('not running') ||
+      error.message?.includes?.('not accessible')
+    ) {
       errorMessage = 'Local LLM service is not available';
       statusCode = 503;
     }
