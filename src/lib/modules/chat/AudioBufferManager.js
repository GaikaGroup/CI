/**
 * Audio Buffer Manager
 * Handles audio buffering, crossfading, and smooth transitions to prevent stuttering
 */

export class AudioBufferManager {
  constructor() {
    this.bufferSize = 8192; // Optimized buffer size for better performance
    this.preloadBuffer = new Map(); // Pre-loaded audio chunks
    this.smoothingWindow = 100; // Reduced for faster response
    this.crossfadeDuration = 30; // Optimized crossfade duration
    this.audioContext = null;
    this.gainNodes = new Map(); // For volume control and fading
    this.isInitialized = false;

    // Audio processing settings - optimized
    this.silencePadding = 0.05; // Reduced padding for faster playback
    this.fadeInDuration = 0.03; // Faster fade-in
    this.fadeOutDuration = 0.03; // Faster fade-out

    // Performance optimization settings
    this.maxConcurrentBuffers = 5; // Limit concurrent processing
    this.bufferCleanupInterval = 30000; // 30 seconds
    this.performanceMode = 'balanced'; // 'fast', 'balanced', 'quality'

    // Worker for heavy processing (if available)
    this.audioWorker = null;
    this.initializeAudioWorker();

    // Performance monitoring
    this.performanceMetrics = {
      bufferProcessingTime: [],
      playbackLatency: [],
      memoryUsage: 0
    };

    // Start cleanup interval
    this.startCleanupInterval();

    console.log('AudioBufferManager initialized with performance optimizations');
  }

  /**
   * Initialize audio worker for heavy processing
   */
  initializeAudioWorker() {
    try {
      // Create inline worker for audio processing
      const workerCode = `
        self.onmessage = function(e) {
          const { type, data } = e.data;
          
          switch (type) {
            case 'processAudio':
              // Perform heavy audio processing in worker
              const result = processAudioData(data);
              self.postMessage({ type: 'audioProcessed', result });
              break;
          }
        };
        
        function processAudioData(audioData) {
          // Simplified audio processing
          return {
            processed: true,
            data: audioData
          };
        }
      `;

      const blob = new Blob([workerCode], { type: 'application/javascript' });
      this.audioWorker = new Worker(URL.createObjectURL(blob));

      this.audioWorker.onmessage = (e) => {
        this.handleWorkerMessage(e.data);
      };

      console.log('Audio worker initialized for performance optimization');
    } catch (error) {
      console.warn('Audio worker not available, using main thread processing:', error);
    }
  }

  /**
   * Handle worker messages
   * @param {Object} message - Worker message
   */
  handleWorkerMessage(message) {
    const { type } = message;
<<<<<<< HEAD
    
=======

>>>>>>> 6b801eff
    switch (type) {
      case 'audioProcessed':
        // Handle processed audio result
        break;
    }
  }

  /**
   * Start cleanup interval for performance
   */
  startCleanupInterval() {
    setInterval(() => {
      this.performCleanup();
    }, this.bufferCleanupInterval);
  }

  /**
   * Perform cleanup for performance
   */
  performCleanup() {
    const now = Date.now();
    const maxAge = 60000; // 1 minute

    // Clean old buffers
    for (const [id, bufferedAudio] of this.preloadBuffer.entries()) {
      const age = now - bufferedAudio.metadata.processedAt;
      if (age > maxAge) {
        this.preloadBuffer.delete(id);
      }
    }

    // Clean old gain nodes
<<<<<<< HEAD
    for (const [id] of this.gainNodes.entries()) {
=======
    for (const id of this.gainNodes.keys()) {
>>>>>>> 6b801eff
      if (!this.preloadBuffer.has(id)) {
        this.gainNodes.delete(id);
      }
    }

    // Update memory usage metric
    this.performanceMetrics.memoryUsage = this.preloadBuffer.size;

    console.log(
      `Cleanup completed: ${this.preloadBuffer.size} buffers, ${this.gainNodes.size} gain nodes`
    );
  }

  /**
   * Initialize the audio buffer manager
   * @param {AudioContext} audioContext - Web Audio API context
   */
  async initialize(audioContext) {
    try {
      this.audioContext = audioContext;

      // Ensure audio context is running
      if (this.audioContext.state === 'suspended') {
        await this.audioContext.resume();
      }

      this.isInitialized = true;
      console.log('AudioBufferManager initialized with audio context');
    } catch (error) {
      console.error('Failed to initialize AudioBufferManager:', error);
      throw error;
    }
  }

  /**
   * Buffer audio blob for smooth playback with performance optimizations
   * @param {Blob} audioBlob - Audio data to buffer
   * @param {Object} metadata - Audio metadata
   * @returns {Promise<Object>} Buffered audio data
   */
  async bufferAudio(audioBlob, metadata = {}) {
    const startTime = performance.now();

    try {
      if (!this.isInitialized) {
        throw new Error('AudioBufferManager not initialized');
      }

      // Check if we're at buffer limit
      if (this.preloadBuffer.size >= this.maxConcurrentBuffers) {
        await this.makeSpaceForNewBuffer();
      }

      console.log(`Buffering audio: ${Math.round(audioBlob.size / 1024)}KB`);

      // Optimize based on performance mode
      const processedBuffer = await this.optimizedAudioProcessing(audioBlob, metadata);

      // Create buffered audio object
      const bufferedAudio = {
        id: metadata.id || `audio_${Date.now()}_${Math.random().toString(36).substr(2, 9)}`,
        originalBlob: audioBlob,
        audioBuffer: processedBuffer,
        metadata: {
          ...metadata,
          duration: processedBuffer.duration,
          sampleRate: processedBuffer.sampleRate,
          numberOfChannels: processedBuffer.numberOfChannels,
          buffered: true,
          processedAt: Date.now(),
          processingTime: performance.now() - startTime
        },
        processingInfo: {
          buffered: true,
          smoothed: this.performanceMode !== 'fast',
          fadingApplied: this.performanceMode === 'quality',
          silencePadded: this.performanceMode !== 'fast'
        }
      };

      // Cache the buffered audio
      this.preloadBuffer.set(bufferedAudio.id, bufferedAudio);

      // Update performance metrics
      this.updatePerformanceMetrics('bufferProcessingTime', performance.now() - startTime);

      console.log(
        `Audio buffered successfully: ${bufferedAudio.id}, duration: ${processedBuffer.duration.toFixed(2)}s, processing: ${(performance.now() - startTime).toFixed(1)}ms`
      );

      return bufferedAudio;
    } catch (error) {
      console.error('Error buffering audio:', error);

      // Return fallback object for direct playback
      return {
        id: metadata.id || `fallback_${Date.now()}`,
        originalBlob: audioBlob,
        audioBuffer: null,
        metadata: {
          ...metadata,
          buffered: false,
          error: error.message,
          processingTime: performance.now() - startTime
        },
        processingInfo: {
          buffered: false,
          smoothed: false,
          fadingApplied: false,
          silencePadded: false
        }
      };
    }
  }

  /**
   * Optimized audio processing based on performance mode
   * @param {Blob} audioBlob - Audio blob
   * @param {Object} metadata - Metadata
   * @returns {Promise<AudioBuffer>} Processed audio buffer
   */
  async optimizedAudioProcessing(audioBlob, metadata) {
    // Convert blob to array buffer
    const arrayBuffer = await audioBlob.arrayBuffer();

    // Decode audio data
    const audioBuffer = await this.audioContext.decodeAudioData(arrayBuffer);

    // Apply processing based on performance mode
    switch (this.performanceMode) {
      case 'fast':
        return audioBuffer; // No additional processing for speed

      case 'balanced':
        return await this.processAudioBufferBalanced(audioBuffer, metadata);

      case 'quality':
        return await this.processAudioBuffer(audioBuffer, metadata);

      default:
        return await this.processAudioBufferBalanced(audioBuffer, metadata);
    }
  }

  /**
   * Balanced audio processing for performance
   * @param {AudioBuffer} audioBuffer - Original audio buffer
   * @param {Object} metadata - Audio metadata
   * @returns {Promise<AudioBuffer>} Processed audio buffer
   */
  async processAudioBufferBalanced(audioBuffer) {
    try {
      const { sampleRate, numberOfChannels } = audioBuffer;
      const originalLength = audioBuffer.length;

      const silencePaddingConfig = metadata?.silencePadding ?? this.silencePadding;
      const fadeInDurationConfig = metadata?.fadeInDuration ?? this.fadeInDuration;
      const fadeOutDurationConfig = metadata?.fadeOutDuration ?? this.fadeOutDuration;

      // Reduced padding for performance
      const silenceSamples = Math.floor(silencePaddingConfig * sampleRate);
      const fadeInSamples = Math.floor(fadeInDurationConfig * sampleRate);
      const fadeOutSamples = Math.floor(fadeOutDurationConfig * sampleRate);
      const newLength = originalLength + silenceSamples; // Only padding at end

      // Create new buffer
      const processedBuffer = this.audioContext.createBuffer(
        numberOfChannels,
        newLength,
        sampleRate
      );

      // Process each channel with optimized approach
      for (let channel = 0; channel < numberOfChannels; channel++) {
        const originalData = audioBuffer.getChannelData(channel);
        const processedData = processedBuffer.getChannelData(channel);

        // Copy original audio data with minimal processing
        for (let i = 0; i < originalLength; i++) {
          let sample = originalData[i];

          // Apply fade-in (first 10% of samples)
          if (i < fadeInSamples) {
            sample *= i / fadeInSamples;
          }

          // Apply fade-out (last 10% of samples)
          if (i >= originalLength - fadeOutSamples) {
            sample *= (originalLength - i) / fadeOutSamples;
          }

          processedData[i] = sample;
        }

        // Add minimal silence padding at the end
        for (let i = originalLength; i < newLength; i++) {
          processedData[i] = 0;
        }
      }

      return processedBuffer;
    } catch (error) {
      console.error('Error in balanced audio processing:', error);
      return audioBuffer; // Return original buffer as fallback
    }
  }

  /**
   * Make space for new buffer by removing oldest
   */
  async makeSpaceForNewBuffer() {
    const entries = Array.from(this.preloadBuffer.entries());
    entries.sort((a, b) => a[1].metadata.processedAt - b[1].metadata.processedAt);

    // Remove oldest buffer
    if (entries.length > 0) {
      const [oldestId] = entries[0];
      this.preloadBuffer.delete(oldestId);
      this.gainNodes.delete(oldestId);
      console.log(`Removed oldest buffer: ${oldestId}`);
    }
  }

  /**
   * Update performance metrics
   * @param {string} metric - Metric name
   * @param {number} value - Metric value
   */
  updatePerformanceMetrics(metric, value) {
    if (!this.performanceMetrics[metric]) {
      this.performanceMetrics[metric] = [];
    }

    this.performanceMetrics[metric].push(value);

    // Keep only last 100 measurements
    if (this.performanceMetrics[metric].length > 100) {
      this.performanceMetrics[metric].shift();
    }
  }

  /**
   * Set performance mode
   * @param {string} mode - Performance mode ('fast', 'balanced', 'quality')
   */
  setPerformanceMode(mode) {
    if (['fast', 'balanced', 'quality'].includes(mode)) {
      this.performanceMode = mode;
      console.log(`Performance mode set to: ${mode}`);
    }
  }

  /**
   * Process audio buffer with smoothing and effects
   * @param {AudioBuffer} audioBuffer - Original audio buffer
   * @param {Object} metadata - Audio metadata
   * @returns {Promise<AudioBuffer>} Processed audio buffer
   */
  async processAudioBuffer(audioBuffer) {
    try {
      const { sampleRate, numberOfChannels } = audioBuffer;
      const originalLength = audioBuffer.length;

      const silencePaddingConfig = metadata?.silencePadding ?? this.silencePadding;
      const fadeInDurationConfig = metadata?.fadeInDuration ?? this.fadeInDuration;
      const fadeOutDurationConfig = metadata?.fadeOutDuration ?? this.fadeOutDuration;

      // Calculate new buffer length with padding
      const silenceSamples = Math.floor(silencePaddingConfig * sampleRate);
      const fadeInSamples = Math.floor(fadeInDurationConfig * sampleRate);
      const fadeOutSamples = Math.floor(fadeOutDurationConfig * sampleRate);
      const newLength = originalLength + silenceSamples * 2; // Padding at start and end

      // Create new buffer with padding
      const processedBuffer = this.audioContext.createBuffer(
        numberOfChannels,
        newLength,
        sampleRate
      );

      // Process each channel
      for (let channel = 0; channel < numberOfChannels; channel++) {
        const originalData = audioBuffer.getChannelData(channel);
        const processedData = processedBuffer.getChannelData(channel);

        // Add silence padding at the beginning
        for (let i = 0; i < silenceSamples; i++) {
          processedData[i] = 0;
        }

        // Copy original audio data with fade effects
        for (let i = 0; i < originalLength; i++) {
          let sample = originalData[i];
          const targetIndex = i + silenceSamples;

          // Apply fade-in
          if (i < fadeInSamples) {
            const fadeMultiplier = i / fadeInSamples;
            sample *= fadeMultiplier;
          }

          // Apply fade-out
          if (i >= originalLength - fadeOutSamples) {
            const fadeMultiplier = (originalLength - i) / fadeOutSamples;
            sample *= fadeMultiplier;
          }

          processedData[targetIndex] = sample;
        }

        // Add silence padding at the end
        for (let i = originalLength + silenceSamples; i < newLength; i++) {
          processedData[i] = 0;
        }
      }

      console.log(`Audio processed: ${originalLength} -> ${newLength} samples`);
      return processedBuffer;
    } catch (error) {
      console.error('Error processing audio buffer:', error);
      return audioBuffer; // Return original buffer as fallback
    }
  }

  /**
   * Play audio with smooth transitions and crossfading
   * @param {Object} bufferedAudio - Buffered audio data
   * @param {Object} options - Playback options
   * @returns {Promise<AudioBufferSourceNode>} Audio source node
   */
  async playWithSmoothing(bufferedAudio, options = {}) {
    try {
      if (!this.isInitialized) {
        throw new Error('AudioBufferManager not initialized');
      }

      const { volume = 1.0, startTime = 0, crossfadeFrom = null, onEnded = null } = options;

      console.log(`Playing buffered audio: ${bufferedAudio.id}`);

      // Create audio source
      const source = this.audioContext.createBufferSource();
      source.buffer = bufferedAudio.audioBuffer;

      // Create gain node for volume control
      const gainNode = this.audioContext.createGain();
      gainNode.gain.setValueAtTime(volume, this.audioContext.currentTime);

      // Connect audio graph
      source.connect(gainNode);
      gainNode.connect(this.audioContext.destination);

      // Store gain node for potential crossfading
      this.gainNodes.set(bufferedAudio.id, gainNode);

      // Handle crossfading from previous audio
      if (crossfadeFrom) {
        await this.applyCrossfade(crossfadeFrom, gainNode);
      }

      // Set up ended callback
      source.onended = () => {
        console.log(`Audio playback ended: ${bufferedAudio.id}`);
        this.gainNodes.delete(bufferedAudio.id);
        if (onEnded) {
          onEnded();
        }
      };

      // Start playback
      const playStartTime = this.audioContext.currentTime + startTime;
      source.start(playStartTime);

      console.log(`Audio playback started: ${bufferedAudio.id} at ${playStartTime}`);

      return source;
    } catch (error) {
      console.error('Error playing buffered audio:', error);
      throw error;
    }
  }

  /**
   * Apply crossfade between two audio sources
   * @param {AudioBufferSourceNode} fromSource - Source to fade out
   * @param {GainNode} toGainNode - Gain node to fade in
   */
  async applyCrossfade(fromSource, toGainNode) {
    try {
      const currentTime = this.audioContext.currentTime;
      const crossfadeDurationSec = this.crossfadeDuration / 1000;

      // Fade out the previous source
      if (fromSource && this.gainNodes.has(fromSource)) {
        const fromGainNode = this.gainNodes.get(fromSource);
        fromGainNode.gain.setValueAtTime(fromGainNode.gain.value, currentTime);
        fromGainNode.gain.linearRampToValueAtTime(0, currentTime + crossfadeDurationSec);

        // Stop the previous source after fade out
        setTimeout(() => {
          try {
            fromSource.stop();
          } catch (e) {
            // Source might already be stopped
          }
        }, this.crossfadeDuration);
      }

      // Fade in the new source
      toGainNode.gain.setValueAtTime(0, currentTime);
      toGainNode.gain.linearRampToValueAtTime(1, currentTime + crossfadeDurationSec);

      console.log(`Crossfade applied: ${crossfadeDurationSec}s duration`);
    } catch (error) {
      console.error('Error applying crossfade:', error);
    }
  }

  /**
   * Stop audio with fade out
   * @param {string} audioId - ID of audio to stop
   * @param {number} fadeOutTime - Fade out duration in ms
   */
  async stopWithFadeOut(audioId, fadeOutTime = 100) {
    try {
      const gainNode = this.gainNodes.get(audioId);
      if (!gainNode) {
        console.warn(`No gain node found for audio: ${audioId}`);
        return;
      }

      const currentTime = this.audioContext.currentTime;
      const fadeOutDurationSec = fadeOutTime / 1000;

      // Apply fade out
      gainNode.gain.setValueAtTime(gainNode.gain.value, currentTime);
      gainNode.gain.linearRampToValueAtTime(0, currentTime + fadeOutDurationSec);

      console.log(`Fade out applied to audio: ${audioId}`);
    } catch (error) {
      console.error('Error stopping audio with fade out:', error);
    }
  }

  /**
   * Get buffered audio by ID
   * @param {string} audioId - Audio ID
   * @returns {Object|null} Buffered audio data
   */
  getBufferedAudio(audioId) {
    return this.preloadBuffer.get(audioId) || null;
  }

  /**
   * Clear audio buffer cache
   * @param {number} maxAge - Maximum age in ms (optional)
   */
  clearBuffer(maxAge = null) {
    try {
      const now = Date.now();
      let clearedCount = 0;

      for (const [id, bufferedAudio] of this.preloadBuffer.entries()) {
        const age = now - bufferedAudio.metadata.processedAt;

        if (!maxAge || age > maxAge) {
          this.preloadBuffer.delete(id);
          clearedCount++;
        }
      }

      console.log(`Cleared ${clearedCount} buffered audio items`);
    } catch (error) {
      console.error('Error clearing audio buffer:', error);
    }
  }

  /**
   * Get buffer statistics
   * @returns {Object} Buffer statistics
   */
  getBufferStats() {
    const stats = {
      totalBuffered: this.preloadBuffer.size,
      totalSize: 0,
      averageDuration: 0,
      oldestItem: null,
      newestItem: null
    };

    let totalDuration = 0;
    let oldestTime = Infinity;
    let newestTime = 0;

    for (const [audioId, bufferedAudio] of this.preloadBuffer.entries()) {
      const size = bufferedAudio?.originalBlob?.size ?? 0;
      const duration = bufferedAudio?.metadata?.duration ?? 0;
      const processedAt = bufferedAudio?.metadata?.processedAt ?? 0;

      stats.totalSize += size;
      totalDuration += duration;

      if (processedAt && processedAt < oldestTime) {
        oldestTime = processedAt;
        stats.oldestItem = audioId;
      }

      if (processedAt && processedAt > newestTime) {
        newestTime = processedAt;
        stats.newestItem = audioId;
      }
    }

    stats.averageDuration = stats.totalBuffered > 0 ? totalDuration / stats.totalBuffered : 0;

    return stats;
  }

  /**
   * Cleanup resources
   */
  cleanup() {
    try {
      // Stop all active audio sources
<<<<<<< HEAD
      for (const [, gainNode] of this.gainNodes.entries()) {
=======
      for (const gainNode of this.gainNodes.values()) {
>>>>>>> 6b801eff
        try {
          gainNode.gain.setValueAtTime(0, this.audioContext.currentTime);
        } catch (e) {
          // Ignore errors during cleanup
        }
      }

      // Clear all buffers and caches
      this.preloadBuffer.clear();
      this.gainNodes.clear();

      this.isInitialized = false;

      console.log('AudioBufferManager cleaned up');
    } catch (error) {
      console.error('Error during AudioBufferManager cleanup:', error);
    }
  }
}

// Export singleton instance
export const audioBufferManager = new AudioBufferManager();<|MERGE_RESOLUTION|>--- conflicted
+++ resolved
@@ -87,11 +87,7 @@
    */
   handleWorkerMessage(message) {
     const { type } = message;
-<<<<<<< HEAD
-    
-=======
-
->>>>>>> 6b801eff
+
     switch (type) {
       case 'audioProcessed':
         // Handle processed audio result
@@ -124,11 +120,7 @@
     }
 
     // Clean old gain nodes
-<<<<<<< HEAD
-    for (const [id] of this.gainNodes.entries()) {
-=======
     for (const id of this.gainNodes.keys()) {
->>>>>>> 6b801eff
       if (!this.preloadBuffer.has(id)) {
         this.gainNodes.delete(id);
       }
@@ -279,7 +271,7 @@
    * @param {Object} metadata - Audio metadata
    * @returns {Promise<AudioBuffer>} Processed audio buffer
    */
-  async processAudioBufferBalanced(audioBuffer) {
+  async processAudioBufferBalanced(audioBuffer, metadata = {}) {
     try {
       const { sampleRate, numberOfChannels } = audioBuffer;
       const originalLength = audioBuffer.length;
@@ -387,7 +379,7 @@
    * @param {Object} metadata - Audio metadata
    * @returns {Promise<AudioBuffer>} Processed audio buffer
    */
-  async processAudioBuffer(audioBuffer) {
+  async processAudioBuffer(audioBuffer, metadata = {}) {
     try {
       const { sampleRate, numberOfChannels } = audioBuffer;
       const originalLength = audioBuffer.length;
@@ -653,11 +645,7 @@
   cleanup() {
     try {
       // Stop all active audio sources
-<<<<<<< HEAD
-      for (const [, gainNode] of this.gainNodes.entries()) {
-=======
       for (const gainNode of this.gainNodes.values()) {
->>>>>>> 6b801eff
         try {
           gainNode.gain.setValueAtTime(0, this.audioContext.currentTime);
         } catch (e) {
