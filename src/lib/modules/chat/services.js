--- conflicted
+++ resolved
@@ -15,13 +15,14 @@
 
 const TEXT_MODE_PHRASE_INTERVAL = 2000;
 const VOICE_MODE_PHRASE_INTERVAL = 4000;
-<<<<<<< HEAD
+
+// Dynamic delay tuning
 const DELAY_MIN_RATIO = 0.6;
 const SENTENCE_LENGTH_THRESHOLD = 12;
 const EXTRA_DELAY_PER_WORD = 80;
 const JITTER_FACTOR = 0.15;
 
-function calculateSentenceDelay(baseInterval, sentence) {
+function calculateSentenceDelay(baseInterval: number, sentence: string) {
   const trimmed = sentence.trim();
   if (!trimmed) {
     return baseInterval;
@@ -36,11 +37,9 @@
 
   return Math.max(Math.round(minimumDelay), Math.round(rawDelay));
 }
-=======
->>>>>>> b5da914a
 
 // Helper to synchronously store a conversation turn in session memory
-function storeConversation(adapter, sessionId, message, reply) {
+function storeConversation(adapter: any, sessionId: string, message: string, reply: string) {
   return adapter.handleUserMessage(message, sessionId, () => reply);
 }
 
@@ -53,20 +52,19 @@
  * @param {number|null} delayOverride - Optional explicit delay in milliseconds between sentence additions
  * @returns {number[]} Array of message IDs created for the waiting phrase
  */
-export function emitWaitingPhraseIncrementally(phrase, delayOverride = null) {
+export function emitWaitingPhraseIncrementally(phrase: string, delayOverride: number | null = null) {
   const sentences = phrase.match(/[^.!?]+[.!?]+/g) || [phrase];
-  const ids = [];
+  const ids: number[] = [];
 
   const isVoiceMode = Boolean(get(isVoiceModeActive));
-<<<<<<< HEAD
   const baseInterval = isVoiceMode ? VOICE_MODE_PHRASE_INTERVAL : TEXT_MODE_PHRASE_INTERVAL;
   const useDynamicDelays = typeof delayOverride !== 'number';
   const shouldSplitVoice = isVoiceMode && delayOverride == null;
 
-  const computeDelay = (sentence) =>
-    useDynamicDelays ? calculateSentenceDelay(baseInterval, sentence) : delayOverride;
-
-  const scheduleVoice = (callback, delay) => {
+  const computeDelay = (sentence: string) =>
+    useDynamicDelays ? calculateSentenceDelay(baseInterval, sentence) : (delayOverride as number);
+
+  const scheduleVoice = (callback: () => void, delay: number) => {
     if (!shouldSplitVoice) {
       return;
     }
@@ -79,25 +77,13 @@
   };
 
   if (!shouldSplitVoice) {
+    // In text mode (or when an explicit delay is provided), synthesize the whole phrase at once
     synthesizeWaitingPhrase(phrase).catch((e) =>
       console.warn('Failed to synthesize waiting phrase:', e)
     );
   }
 
   let accumulatedDelay = 0;
-=======
-  const delay =
-    typeof delayOverride === 'number'
-      ? delayOverride
-      : isVoiceMode
-        ? VOICE_MODE_PHRASE_INTERVAL
-        : TEXT_MODE_PHRASE_INTERVAL;
-
-  // Pass full phrase to voice services for TTS
-  synthesizeWaitingPhrase(phrase).catch((e) =>
-    console.warn('Failed to synthesize waiting phrase:', e)
-  );
->>>>>>> b5da914a
 
   sentences.forEach((sentence, index) => {
     const id = Date.now() + index;
@@ -132,17 +118,16 @@
  * @param {string} provider - Optional provider to use (openai or ollama)
  * @returns {Promise} - Promise that resolves when the message is sent
  */
-
 export async function sendMessage(
-  content,
-  images = [],
-  sessionId = null,
-  provider = null,
-  maxTokens = null,
-  detailLevel = null,
-  minWords = null
+  content: string,
+  images: string[] = [],
+  sessionId: string | null = null,
+  provider: string | null = null,
+  maxTokens: number | null = null,
+  detailLevel: string | null = null,
+  minWords: number | null = null
 ) {
-  let waitingMessageIds = [];
+  let waitingMessageIds: number[] = [];
   try {
     console.log('sendMessage called with content:', content);
     console.log('sendMessage called with images:', images.length);
@@ -170,7 +155,7 @@
       ? container.resolve('sessionStorageAdapter')
       : null;
 
-    let session = null;
+    let session: any = null;
     if (sessionId && container.has('sessionFactory')) {
       try {
         const sessionFactory = container.resolve('sessionFactory');
@@ -196,11 +181,11 @@
           const blob = await response.blob();
           console.log(`Image ${index + 1} fetched successfully, blob size:`, blob.size);
 
-          return new Promise((resolve, reject) => {
+          return new Promise<string | null>((resolve, reject) => {
             const reader = new FileReader();
             reader.onloadend = () => {
               console.log(`Image ${index + 1} converted to base64 successfully`);
-              resolve(reader.result);
+              resolve(reader.result as string);
             };
             reader.onerror = (error) => {
               console.error(`Error reading blob as data URL for image ${index + 1}:`, error);
@@ -215,7 +200,7 @@
       });
 
       const imageData = await Promise.all(imageDataPromises);
-      const validImageData = imageData.filter((data) => data !== null);
+      const validImageData = imageData.filter((data): data is string => data !== null);
       console.log('Valid image data count:', validImageData.length);
 
       if (validImageData.length === 0) {
@@ -255,7 +240,7 @@
         textLength: recognizedText.length
       });
       // Get session context if available
-      let sessionContext = null;
+      let sessionContext: any = null;
       if (session) {
         sessionContext = session.getContext();
         console.log(
@@ -264,7 +249,7 @@
         );
       }
 
-      const requestBody = {
+      const requestBody: Record<string, any> = {
         content,
         images: validImageData,
         recognizedText, // Send the already processed text
@@ -340,7 +325,7 @@
       console.log('No images to process, sending text-only message');
 
       // Get session context if available
-      let sessionContext = null;
+      let sessionContext: any = null;
       if (session) {
         sessionContext = session.getContext();
         console.log(`[Session] Including context in API request:`, sessionContext);
@@ -383,7 +368,7 @@
 
       return true;
     }
-  } catch (error) {
+  } catch (error: any) {
     console.error('Error sending message:', error);
     console.error('Error details:', {
       name: error.name,
@@ -408,7 +393,7 @@
  * @param {string} sessionId - Optional session ID for retrieving context
  * @returns {Promise} - Promise that resolves with chat history
  */
-export async function getChatHistory(sessionId = null) {
+export async function getChatHistory(sessionId: string | null = null) {
   try {
     setLoading(true);
 
@@ -427,7 +412,7 @@
         if (context && context.history && context.history.length > 0) {
           console.log(`[Session] Found ${context.history.length} messages in session history`);
           // Convert session history format to app format
-          return context.history.map((entry) => ({
+          return context.history.map((entry: any) => ({
             id: entry.timestamp,
             type: entry.role === 'user' ? 'user' : 'tutor',
             content: entry.content,
@@ -436,20 +421,6 @@
         }
       }
     }
-
-    // In a real implementation, this would be an API call
-    // const response = await fetch(API_ENDPOINTS.CHAT.HISTORY, {
-    //   headers: {
-    //     'Authorization': `Bearer ${localStorage.getItem('auth_token')}`
-    //   }
-    // });
-
-    // if (!response.ok) {
-    //   throw new Error('Failed to get chat history');
-    // }
-
-    // const data = await response.json();
-    // return data.messages;
 
     // Simulate API call for demonstration
     await new Promise((resolve) => setTimeout(resolve, 500));
