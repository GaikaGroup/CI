--- conflicted
+++ resolved
@@ -25,30 +25,38 @@
   stories: 'You tell very short, engaging micro-stories (<=120 words) with a positive tone.'
 };
 
-<<<<<<< HEAD
-export function buildSystemPrompt({ mode, subject, activity, references = [] }) {
+export function buildSystemPrompt({
+  mode,
+  subject,
+  activity,
+  references = []
+}: {
+  mode?: 'learning' | 'fun' | string;
+  subject?: string;
+  activity?: string;
+  references?: Array<string | { text?: string }>;
+}) {
   if (mode === 'learning' && subject) {
     const cfg = get(subjectConfig);
-    const base = (cfg && cfg.id === subject && cfg.prompt) || SUBJECT_PROMPTS[subject];
+    const base =
+      (cfg && cfg.id === subject && cfg.prompt) || SUBJECT_PROMPTS[subject];
+
     if (base) {
       if (references.length) {
-        return base + '\n\nReference:\n' + references.map((r) => r.text).join('\n---\n');
+        const formatted = references
+          .map((r) => (typeof r === 'string' ? r : r?.text || ''))
+          .filter(Boolean)
+          .join('\n---\n');
+
+        return formatted ? `${base}\n\nReference:\n${formatted}` : base;
       }
       return base;
-=======
-export function buildSystemPrompt({ mode, subject, activity }) {
-  if (mode === 'learning' && subject) {
-    const cfg = get(subjectConfig);
-    if (cfg && cfg.id === subject && cfg.prompt) {
-      return cfg.prompt;
-    }
-    if (SUBJECT_PROMPTS[subject]) {
-      return SUBJECT_PROMPTS[subject];
->>>>>>> 5ae44038
     }
   }
+
   if (mode === 'fun' && activity && FUN_PROMPTS[activity]) {
     return FUN_PROMPTS[activity];
   }
+
   return 'You are a helpful, multilingual tutor. Be clear, concise, and supportive.';
 }