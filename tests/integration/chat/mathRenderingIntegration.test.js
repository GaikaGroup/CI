import { describe, it, expect } from 'vitest';
import { render, waitFor } from '@testing-library/svelte';
import TypewriterMessage from '../../../src/lib/modules/chat/components/TypewriterMessage.svelte';

const integralMessage = `Решение:\n∫_{0}^{3} 2x dx = [x^(2)]_{0}^{3}`;
<<<<<<< HEAD
const legacyDelimitersMessage = String.raw`Пример: \( y = x^{2} \)\n\[ S = ∫_{0}^{1} x^{2} dx \]`;
=======
const legacyDelimitersMessage = String.raw`Пример: \( y = x^{2} \)
\[ S = ∫_{0}^{1} x^{2} dx \]`;
>>>>>>> 70dc99b6

describe('Math rendering integration', () => {
  it('renders KaTeX output inside typewriter messages', async () => {
    const { container } = render(TypewriterMessage, {
      props: {
        text: integralMessage,
        animate: false
      }
    });

    await waitFor(() => {
      expect(container.querySelector('.katex')).toBeTruthy();
    });

    const katexAnnotation = container.querySelector('annotation');
    expect(katexAnnotation?.textContent).toContain('\\int_{0}^{3} 2x');
  });

  it('supports legacy inline and display delimiters', async () => {
    const { container } = render(TypewriterMessage, {
      props: {
        text: legacyDelimitersMessage,
        animate: false
      }
    });

    await waitFor(() => {
      expect(container.querySelectorAll('.katex').length).toBeGreaterThan(1);
    });

    expect(container.textContent).not.toContain(String.raw`\(`);
    expect(container.textContent).not.toContain(String.raw`\)`);
    expect(container.textContent).not.toContain(String.raw`\[`);
    expect(container.textContent).not.toContain(String.raw`\]`);

    const annotationTexts = Array.from(container.querySelectorAll('annotation')).map(
      (node) => node.textContent ?? ''
    );
    expect(annotationTexts.some((text) => text.includes('S = \\int_{0}^{1} x^{2}'))).toBe(true);
  });
});<|MERGE_RESOLUTION|>--- conflicted
+++ resolved
@@ -3,12 +3,8 @@
 import TypewriterMessage from '../../../src/lib/modules/chat/components/TypewriterMessage.svelte';
 
 const integralMessage = `Решение:\n∫_{0}^{3} 2x dx = [x^(2)]_{0}^{3}`;
-<<<<<<< HEAD
-const legacyDelimitersMessage = String.raw`Пример: \( y = x^{2} \)\n\[ S = ∫_{0}^{1} x^{2} dx \]`;
-=======
 const legacyDelimitersMessage = String.raw`Пример: \( y = x^{2} \)
 \[ S = ∫_{0}^{1} x^{2} dx \]`;
->>>>>>> 70dc99b6
 
 describe('Math rendering integration', () => {
   it('renders KaTeX output inside typewriter messages', async () => {
