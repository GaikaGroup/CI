--- conflicted
+++ resolved
@@ -3,13 +3,10 @@
 import TypewriterMessage from '../../../src/lib/modules/chat/components/TypewriterMessage.svelte';
 
 const integralMessage = `Решение:\n∫_{0}^{3} 2x dx = [x^(2)]_{0}^{3}`;
-<<<<<<< HEAD
 const legacyDelimitersMessage = String.raw`Пример: \( y = x^{2} \)\n\[ S = ∫_{0}^{1} x^{2} dx \]`;
 const currencyMessage = 'Цена $5 и уравнение a=b';
-=======
 const legacyDelimitersMessage = String.raw`Пример: \( y = x^{2} \)
 \[ S = ∫_{0}^{1} x^{2} dx \]`;
->>>>>>> ad9daa61
 
 describe('Math rendering integration', () => {
   it('renders KaTeX output inside typewriter messages', async () => {
@@ -50,7 +47,6 @@
     );
     expect(annotationTexts.some((text) => text.includes('S = \\int_{0}^{1} x^{2}'))).toBe(true);
   });
-<<<<<<< HEAD
 
   it('keeps currency and bare equations as plain text', async () => {
     const { container } = render(TypewriterMessage, {
@@ -67,6 +63,4 @@
     expect(container.textContent).toContain('Цена $5');
     expect(container.textContent).toContain('a=b');
   });
-=======
->>>>>>> ad9daa61
 });