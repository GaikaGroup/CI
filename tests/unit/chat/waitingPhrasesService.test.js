import { describe, it, expect, vi, beforeEach, afterEach } from 'vitest';
import { WaitingPhrasesService } from '../../../src/lib/modules/chat/waitingPhrasesService.js';
import { translationBridge } from '../../../src/lib/modules/chat/translationBridge.js';
import { emitWaitingPhraseIncrementally } from '../../../src/lib/modules/chat/services.js';
import { synthesizeWaitingPhrase } from '../../../src/lib/modules/chat/voiceServices.js';
import { addMessage } from '../../../src/lib/modules/chat/stores';

const mockVoiceModeStore = vi.hoisted(() => {
  const store = {
    __value: false,
    subscribe: vi.fn(),
    set: vi.fn((value) => {
      store.__value = value;
    }),
    get: () => store.__value
  };

  return store;
});

// Mock svelte/store
vi.mock('svelte/store', async () => {
  const actual = await vi.importActual('svelte/store');
  return {
    ...actual,
    get: vi.fn((store) => {
      if (store && typeof store.get === 'function') {
        return store.get();
      }
      return 'en';
    })
  };
});

// Mock the dependencies
vi.mock('../../../src/lib/modules/chat/waitingPhrasesConfig.js', () => ({
  loadWaitingPhrasesConfig: vi.fn(),
  getPhrasesForLanguage: vi.fn((config, language, category) => {
    // Mock implementation that returns phrases for language/category
    if (
      !config ||
      !config.phrases ||
      !config.phrases[category] ||
      !config.phrases[category][language]
    ) {
      return [];
    }
    return config.phrases[category][language];
  }),
  isLanguageSupported: vi.fn((config, language, category) => {
    // Mock implementation that checks if language exists in config
    if (!config || !config.phrases || !config.phrases[category]) {
      return language === 'en';
    }
    return Object.prototype.hasOwnProperty.call(config.phrases[category], language);
  })
}));

// Mock chat stores for incremental waiting phrase tests
const mockMessages = [];
vi.mock('../../../src/lib/modules/chat/stores', () => ({
  addMessage: vi.fn((type, content, _images, id, meta) => {
    mockMessages.push({ id, type, content, ...meta });
  }),
  updateMessage: vi.fn((id, updates) => {
    const msg = mockMessages.find((m) => m.id === id);
    if (msg) Object.assign(msg, updates);
  }),
  messages: {
    get: () => mockMessages
  }
}));

vi.mock('../../../src/lib/modules/chat/voiceServices.js', () => ({
  synthesizeWaitingPhrase: vi.fn(() => Promise.resolve()),
  isVoiceModeActive: mockVoiceModeStore
}));

vi.mock('../../../src/lib/modules/i18n/stores', () => ({
  selectedLanguage: {
    subscribe: vi.fn(),
    get: vi.fn(() => 'en')
  },
  languages: [
    { code: 'en', name: 'English' },
    { code: 'es', name: 'Spanish' },
    { code: 'ru', name: 'Russian' }
  ]
}));

vi.mock('../../../src/lib/modules/chat/translationBridge.js', () => ({
  translationBridge: {
    translatePhrase: vi.fn(),
    clearCache: vi.fn(),
    getTranslationStats: vi.fn(),
    warmUpCache: vi.fn(),
    addPhraseTranslation: vi.fn()
  }
}));

describe('WaitingPhrasesService', () => {
  let service;
  let mockConfig;
  let mockConsole;

  beforeEach(() => {
    // Create fresh service instance for each test
    service = new WaitingPhrasesService();

    // Mock console methods
    mockConsole = {
      log: vi.fn(),
      warn: vi.fn(),
      error: vi.fn()
    };
    vi.stubGlobal('console', mockConsole);

    // Mock configuration
    mockConfig = {
      phrases: {
        general: {
          en: [
            'Let me think about this...',
            'Give me a moment to process this...',
            'Hmm, interesting question...'
          ],
          es: ['Déjame pensar en esto...', 'Dame un momento para procesar esto...'],
          ru: ['Позвольте мне подумать об этом...']
        },
        math: {
          en: ['Calculating this problem...', 'Working on the math...']
        }
      },
      settings: {
        avoidConsecutiveRepeats: true,
        maxPhraseLength: 8,
        fallbackToTranslation: true,
        defaultLanguage: 'en',
        maxHistorySize: 5,
        enableContextualPhrases: false
      }
    };

    // Set up the service with mock config
    service.config = mockConfig;
    service.isInitialized = true;
    service.supportedLanguages = new Set(['en', 'es', 'ru']);
  });

  afterEach(() => {
    vi.clearAllMocks();
    mockMessages.length = 0;
    mockVoiceModeStore.__value = false;
  });

  describe('Phrase Selection Logic', () => {
    it('should select random phrase without consecutive repeats', () => {
      const phrases = ['phrase1', 'phrase2', 'phrase3'];

      // First selection
      const first = service._selectRandomPhrase(phrases, 'general');
      expect(phrases).toContain(first);

      // Update history to simulate previous selection
      service.lastSelectedPhrase = first;
      service.lastSelectedCategory = 'general';

      // Second selection should avoid the first phrase
      const second = service._selectRandomPhrase(phrases, 'general');
      expect(phrases).toContain(second);

      // With 3 phrases and avoiding 1, we should get a different phrase most of the time
      // Run multiple times to increase confidence
      let differentCount = 0;
      for (let i = 0; i < 10; i++) {
        const selection = service._selectRandomPhrase(phrases, 'general');
        if (selection !== first) {
          differentCount++;
        }
      }
      expect(differentCount).toBeGreaterThan(5); // Should avoid repeat more than half the time
    });

    it('should handle single phrase gracefully', () => {
      const phrases = ['only phrase'];
      const selected = service._selectRandomPhrase(phrases, 'general');
      expect(selected).toBe('only phrase');
    });

    it('should throw error for empty phrase array', () => {
      expect(() => {
        service._selectRandomPhrase([], 'general');
      }).toThrow('No phrases available for selection');
    });

    it('should handle null or undefined phrases', () => {
      expect(() => {
        service._selectRandomPhrase(null, 'general');
      }).toThrow('No phrases available for selection');

      expect(() => {
        service._selectRandomPhrase(undefined, 'general');
      }).toThrow('No phrases available for selection');
    });
  });

  describe('Language Detection and Fallback', () => {
    it('should detect target language correctly', () => {
      // Test explicit language
      const result1 = service._detectTargetLanguage('es');
      expect(result1).toBe('es');

      // Test fallback to English for invalid language
      const result2 = service._detectTargetLanguage('invalid');
      expect(result2).toBe('en');

      // Test null language
      const result3 = service._detectTargetLanguage(null);
      expect(result3).toBe('en');
    });

    it('should validate language codes correctly', () => {
      expect(service._isValidLanguageCode('en')).toBe(true);
      expect(service._isValidLanguageCode('es')).toBe(true);
      expect(service._isValidLanguageCode('ru')).toBe(true);
      expect(service._isValidLanguageCode('invalid')).toBe(false);
      expect(service._isValidLanguageCode(null)).toBe(false);
      expect(service._isValidLanguageCode('')).toBe(false);
    });
  });

  describe('Phrase History Management', () => {
    it('should update phrase history correctly', () => {
      const phrase = 'Test phrase';
      const category = 'general';

      service._updatePhraseHistory(phrase, category);

      expect(service.phraseHistory).toHaveLength(1);
      expect(service.phraseHistory[0].phrase).toBe(phrase);
      expect(service.phraseHistory[0].category).toBe(category);
      expect(service.phraseHistory[0].timestamp).toBeDefined();
      expect(service.lastSelectedPhrase).toBe(phrase);
      expect(service.lastSelectedCategory).toBe(category);
    });

    it('should maintain history size limit', () => {
      const maxSize = service.config.settings.maxHistorySize;

      // Add more phrases than the limit
      for (let i = 0; i < maxSize + 3; i++) {
        service._updatePhraseHistory(`phrase ${i}`, 'general');
      }

      expect(service.phraseHistory).toHaveLength(maxSize);

      // Check that the oldest entries were removed
      const firstEntry = service.phraseHistory[0];
      expect(firstEntry.phrase).toBe(`phrase ${3}`); // Should start from phrase 3
    });

    it('should clear history correctly', () => {
      service._updatePhraseHistory('test phrase', 'general');
      expect(service.phraseHistory).toHaveLength(1);

      service.clearPhraseHistory();

      expect(service.phraseHistory).toHaveLength(0);
      expect(service.lastSelectedPhrase).toBeNull();
      expect(service.lastSelectedCategory).toBeNull();
    });

    it('should return copy of history', () => {
      service._updatePhraseHistory('test phrase', 'general');
      const history = service.getPhraseHistory();

      expect(history).toHaveLength(1);
      expect(history).not.toBe(service.phraseHistory); // Should be a copy

      // Modifying returned history should not affect internal history
      history.push({ phrase: 'new phrase' });
      expect(service.phraseHistory).toHaveLength(1);
    });
  });

  describe('Translation Integration', () => {
    it('should use translation bridge for phrase translation', async () => {
      const phrase = 'Test phrase';
      const targetLanguage = 'es';
      const translatedPhrase = 'Frase de prueba';

      translationBridge.translatePhrase.mockResolvedValue(translatedPhrase);

      const result = await service._translatePhrase(phrase, targetLanguage);

      expect(translationBridge.translatePhrase).toHaveBeenCalledWith(phrase, targetLanguage);
      expect(result).toBe(translatedPhrase);
    });

    it('should handle translation errors gracefully', async () => {
      const phrase = 'Test phrase';
      const targetLanguage = 'es';

      translationBridge.translatePhrase.mockRejectedValue(new Error('Translation failed'));

      const result = await service._translatePhrase(phrase, targetLanguage);

      expect(result).toBeNull();
      expect(mockConsole.error).toHaveBeenCalledWith(
        'Error translating phrase:',
        expect.any(Error)
      );
    });

    it('should warm up translation cache', async () => {
      await service.warmUpTranslationCache('es');

      expect(translationBridge.warmUpCache).toHaveBeenCalledWith(['es'], expect.any(Array));
    });

    it('should skip warmup for English', async () => {
      await service.warmUpTranslationCache('en');

      expect(translationBridge.warmUpCache).not.toHaveBeenCalled();
    });
  });

  describe('Error Handling and Fallbacks', () => {
    it('should handle translation service errors', () => {
      const error = new Error('Translation service down');
      const phrase = 'Test phrase';
      const targetLanguage = 'es';

      const result = service._handleTranslationError(error, phrase, targetLanguage);

      expect(result).toBeDefined();
      expect(typeof result).toBe('string');
      expect(mockConsole.error).toHaveBeenCalled();
    });

    it('should return original phrase for English target', () => {
      const error = new Error('Some error');
      const phrase = 'Test phrase';
      const targetLanguage = 'en';

      const result = service._handleTranslationError(error, phrase, targetLanguage);

      expect(result).toBe(phrase);
    });

    it('should provide fallback phrases for different languages', () => {
      const fallbackEn = service._getFallbackPhrase('en', 'general');
      const fallbackEs = service._getFallbackPhrase('es', 'general');
      const fallbackRu = service._getFallbackPhrase('ru', 'general');

      expect(fallbackEn).toBeDefined();
      expect(fallbackEs).toBeDefined();
      expect(fallbackRu).toBeDefined();

      expect(typeof fallbackEn).toBe('string');
      expect(typeof fallbackEs).toBe('string');
      expect(typeof fallbackRu).toBe('string');
    });

    it('should check translation service availability', async () => {
      translationBridge.translatePhrase.mockResolvedValue('Translated');

      const isAvailable = await service.isTranslationServiceAvailable('es');

      expect(isAvailable).toBe(true);
      expect(translationBridge.translatePhrase).toHaveBeenCalledWith('Hello', 'es');
    });

    it('should detect translation service unavailability', async () => {
      translationBridge.translatePhrase.mockRejectedValue(new Error('Service down'));

      const isAvailable = await service.isTranslationServiceAvailable('es');

      expect(isAvailable).toBe(false);
    });
  });

  describe('Caching and Performance', () => {
    it('should cache phrases correctly', () => {
      const cacheKey = 'en:general';
      const phrases = ['phrase1', 'phrase2'];

      service._cachePhrases(cacheKey, phrases);

      const cached = service._getCachedPhrases(cacheKey);
      expect(cached).toEqual(phrases);
    });

    it('should return null for non-existent cache key', () => {
      const cached = service._getCachedPhrases('nonexistent:key');
      expect(cached).toBeNull();
    });

    it('should manage cache size', () => {
      // Fill cache beyond limit
      for (let i = 0; i < 60; i++) {
        service._cachePhrases(`key${i}:category`, [`phrase${i}`]);
      }

      // Cache should be limited
      expect(service.phraseCache.size).toBeLessThanOrEqual(50);
    });

    it('should update access statistics', () => {
      const cacheKey = 'en:general';
      const phrases = ['phrase1', 'phrase2'];

      service._cachePhrases(cacheKey, phrases);

      // Access the cache multiple times
      service._getCachedPhrases(cacheKey);
      service._getCachedPhrases(cacheKey);

      const cacheEntry = service.phraseCache.get(cacheKey);
      expect(cacheEntry.accessCount).toBe(2);
    });

    it('should optimize cache by removing old entries', () => {
      // Add some entries with old timestamps
      const oldEntry = {
        phrases: ['old phrase'],
        timestamp: Date.now() - 40 * 60 * 1000, // 40 minutes ago
        accessCount: 0,
        lastAccessed: Date.now() - 40 * 60 * 1000
      };

      service.phraseCache.set('old:key', oldEntry);

      const initialSize = service.phraseCache.size;
      service.optimizeCache();

      expect(service.phraseCache.size).toBeLessThan(initialSize);
      expect(service.phraseCache.has('old:key')).toBe(false);
    });
  });

  describe('Configuration and Settings', () => {
    it('should return available categories', () => {
      const categories = service.getAvailableCategories();
      expect(categories).toEqual(['general', 'math']);
    });

    it('should return available languages for category', () => {
      const languages = service.getAvailableLanguages('general');
      expect(languages).toEqual(['en', 'es', 'ru']);
    });

    it('should check language support correctly', () => {
      expect(service.isLanguageSupported('en', 'general')).toBe(true);
      expect(service.isLanguageSupported('es', 'general')).toBe(true);
      expect(service.isLanguageSupported('fr', 'general')).toBe(false);
    });

    it('should return settings', () => {
      const settings = service.getSettings();
      expect(settings).toEqual(mockConfig.settings);
      expect(settings).not.toBe(mockConfig.settings); // Should be a copy
    });

    it('should return cache statistics', () => {
      const stats = service.getCacheStats();

      expect(stats).toHaveProperty('size');
      expect(stats).toHaveProperty('historySize');
      expect(stats).toHaveProperty('currentLanguage');
      expect(stats).toHaveProperty('supportedLanguages');
    });
  });

  describe('Initialization and State', () => {
    it('should report initialization status correctly', () => {
      expect(service.isServiceInitialized()).toBe(true);

      service.isInitialized = false;
      expect(service.isServiceInitialized()).toBe(false);
    });

    it('should handle uninitialized state gracefully', () => {
      service.isInitialized = false;
      service.config = null;

      const categories = service.getAvailableCategories();
      expect(categories).toEqual(['DefaultWaitingAnswer']);
    });
  });

  describe('emitWaitingPhraseIncrementally', () => {
    it('should emit sentences sequentially with delays', async () => {
      vi.useFakeTimers();

      const phrase = 'First sentence. Second sentence? Third sentence!';
      const ids = emitWaitingPhraseIncrementally(phrase, 100);

      expect(ids).toHaveLength(3);
      expect(addMessage).toHaveBeenNthCalledWith(1, 'tutor', 'First sentence.', null, ids[0], {
        waiting: true
      });

      await vi.advanceTimersByTimeAsync(100);
      expect(addMessage).toHaveBeenNthCalledWith(2, 'tutor', 'Second sentence?', null, ids[1], {
        waiting: true
      });

      await vi.advanceTimersByTimeAsync(100);
      expect(addMessage).toHaveBeenNthCalledWith(3, 'tutor', 'Third sentence!', null, ids[2], {
        waiting: true
      });

      vi.useRealTimers();
    });

    it('should default to 2-second intervals in text mode', async () => {
      vi.useFakeTimers();
<<<<<<< HEAD
      const randomSpy = vi.spyOn(Math, 'random').mockReturnValue(0.5);
=======
>>>>>>> b5da914a

      const phrase = 'Intro sentence. Follow-up sentence.';
      const ids = emitWaitingPhraseIncrementally(phrase);

      expect(ids).toHaveLength(2);
      expect(addMessage).toHaveBeenCalledTimes(1);
      expect(addMessage).toHaveBeenNthCalledWith(1, 'tutor', 'Intro sentence.', null, ids[0], {
        waiting: true
      });

      await vi.advanceTimersByTimeAsync(1999);
      expect(addMessage).toHaveBeenCalledTimes(1);

      await vi.advanceTimersByTimeAsync(1);
      expect(addMessage).toHaveBeenNthCalledWith(2, 'tutor', 'Follow-up sentence.', null, ids[1], {
        waiting: true
      });

<<<<<<< HEAD
      randomSpy.mockRestore();
=======
>>>>>>> b5da914a
      vi.useRealTimers();
    });

    it('should use 4-second intervals when voice mode is active', async () => {
      vi.useFakeTimers();
      mockVoiceModeStore.__value = true;
<<<<<<< HEAD
      const randomSpy = vi.spyOn(Math, 'random').mockReturnValue(0.5);
=======
>>>>>>> b5da914a

      const phrase = 'Voice first. Voice second.';
      const ids = emitWaitingPhraseIncrementally(phrase);

      expect(ids).toHaveLength(2);
      expect(addMessage).toHaveBeenCalledTimes(1);
      expect(addMessage).toHaveBeenNthCalledWith(1, 'tutor', 'Voice first.', null, ids[0], {
        waiting: true
      });

      await vi.advanceTimersByTimeAsync(3999);
      expect(addMessage).toHaveBeenCalledTimes(1);

      await vi.advanceTimersByTimeAsync(1);
      expect(addMessage).toHaveBeenNthCalledWith(2, 'tutor', 'Voice second.', null, ids[1], {
        waiting: true
      });

      mockVoiceModeStore.__value = false;
<<<<<<< HEAD
      randomSpy.mockRestore();
      vi.useRealTimers();
    });

    it('should extend delays for longer sentences in text mode', () => {
      vi.useFakeTimers();
      const randomSpy = vi.spyOn(Math, 'random').mockReturnValue(0.5);
      const timeoutSpy = vi.spyOn(global, 'setTimeout');

      const longSentence =
        'This sentence intentionally includes far more descriptive words to guarantee additional thoughtful breathing space for testing purposes today.';
      const phrase = `Short one. ${longSentence}`;
      emitWaitingPhraseIncrementally(phrase);

      const wordCount = longSentence.trim().split(/\s+/).filter(Boolean).length;
      const expectedDelay = 2000 + Math.max(0, wordCount - 12) * 80;

      expect(timeoutSpy).toHaveBeenCalledWith(expect.any(Function), expectedDelay);

      timeoutSpy.mockRestore();
      randomSpy.mockRestore();
      vi.useRealTimers();
    });

    it('should synthesize each sentence separately in voice mode', async () => {
      vi.useFakeTimers();
      const randomSpy = vi.spyOn(Math, 'random').mockReturnValue(0.5);
      mockVoiceModeStore.__value = true;
      synthesizeWaitingPhrase.mockClear();

      const phrase = 'Audio first sentence. Audio follow up sentence.';
      emitWaitingPhraseIncrementally(phrase);

      expect(synthesizeWaitingPhrase).toHaveBeenNthCalledWith(1, 'Audio first sentence.');
      expect(synthesizeWaitingPhrase).not.toHaveBeenCalledWith(phrase);

      await vi.advanceTimersByTimeAsync(3999);
      expect(synthesizeWaitingPhrase).toHaveBeenCalledTimes(1);

      await vi.advanceTimersByTimeAsync(1);
      expect(synthesizeWaitingPhrase).toHaveBeenNthCalledWith(2, 'Audio follow up sentence.');

      mockVoiceModeStore.__value = false;
      randomSpy.mockRestore();
      vi.useRealTimers();
    });

    it('should keep single synthesis call when override delay is provided', () => {
      vi.useFakeTimers();
      mockVoiceModeStore.__value = true;
      synthesizeWaitingPhrase.mockClear();

      const phrase = 'Override first. Override second.';
      emitWaitingPhraseIncrementally(phrase, 1500);

      expect(synthesizeWaitingPhrase).toHaveBeenCalledTimes(1);
      expect(synthesizeWaitingPhrase).toHaveBeenCalledWith(phrase);

      mockVoiceModeStore.__value = false;
=======
>>>>>>> b5da914a
      vi.useRealTimers();
    });
  });
});<|MERGE_RESOLUTION|>--- conflicted
+++ resolved
@@ -57,7 +57,7 @@
 }));
 
 // Mock chat stores for incremental waiting phrase tests
-const mockMessages = [];
+const mockMessages: any[] = [];
 vi.mock('../../../src/lib/modules/chat/stores', () => ({
   addMessage: vi.fn((type, content, _images, id, meta) => {
     mockMessages.push({ id, type, content, ...meta });
@@ -99,9 +99,9 @@
 }));
 
 describe('WaitingPhrasesService', () => {
-  let service;
-  let mockConfig;
-  let mockConsole;
+  let service: WaitingPhrasesService;
+  let mockConfig: any;
+  let mockConsole: any;
 
   beforeEach(() => {
     // Create fresh service instance for each test
@@ -195,11 +195,11 @@
 
     it('should handle null or undefined phrases', () => {
       expect(() => {
-        service._selectRandomPhrase(null, 'general');
+        service._selectRandomPhrase(null as any, 'general');
       }).toThrow('No phrases available for selection');
 
       expect(() => {
-        service._selectRandomPhrase(undefined, 'general');
+        service._selectRandomPhrase(undefined as any, 'general');
       }).toThrow('No phrases available for selection');
     });
   });
@@ -211,11 +211,11 @@
       expect(result1).toBe('es');
 
       // Test fallback to English for invalid language
-      const result2 = service._detectTargetLanguage('invalid');
+      const result2 = service._detectTargetLanguage('invalid' as any);
       expect(result2).toBe('en');
 
       // Test null language
-      const result3 = service._detectTargetLanguage(null);
+      const result3 = service._detectTargetLanguage(null as any);
       expect(result3).toBe('en');
     });
 
@@ -224,7 +224,7 @@
       expect(service._isValidLanguageCode('es')).toBe(true);
       expect(service._isValidLanguageCode('ru')).toBe(true);
       expect(service._isValidLanguageCode('invalid')).toBe(false);
-      expect(service._isValidLanguageCode(null)).toBe(false);
+      expect(service._isValidLanguageCode(null as any)).toBe(false);
       expect(service._isValidLanguageCode('')).toBe(false);
     });
   });
@@ -278,7 +278,7 @@
       expect(history).not.toBe(service.phraseHistory); // Should be a copy
 
       // Modifying returned history should not affect internal history
-      history.push({ phrase: 'new phrase' });
+      history.push({ phrase: 'new phrase' } as any);
       expect(service.phraseHistory).toHaveLength(1);
     });
   });
@@ -429,7 +429,7 @@
         lastAccessed: Date.now() - 40 * 60 * 1000
       };
 
-      service.phraseCache.set('old:key', oldEntry);
+      service.phraseCache.set('old:key', oldEntry as any);
 
       const initialSize = service.phraseCache.size;
       service.optimizeCache();
@@ -482,7 +482,7 @@
 
     it('should handle uninitialized state gracefully', () => {
       service.isInitialized = false;
-      service.config = null;
+      service.config = null as any;
 
       const categories = service.getAvailableCategories();
       expect(categories).toEqual(['DefaultWaitingAnswer']);
@@ -516,10 +516,7 @@
 
     it('should default to 2-second intervals in text mode', async () => {
       vi.useFakeTimers();
-<<<<<<< HEAD
       const randomSpy = vi.spyOn(Math, 'random').mockReturnValue(0.5);
-=======
->>>>>>> b5da914a
 
       const phrase = 'Intro sentence. Follow-up sentence.';
       const ids = emitWaitingPhraseIncrementally(phrase);
@@ -538,20 +535,14 @@
         waiting: true
       });
 
-<<<<<<< HEAD
       randomSpy.mockRestore();
-=======
->>>>>>> b5da914a
       vi.useRealTimers();
     });
 
     it('should use 4-second intervals when voice mode is active', async () => {
       vi.useFakeTimers();
       mockVoiceModeStore.__value = true;
-<<<<<<< HEAD
       const randomSpy = vi.spyOn(Math, 'random').mockReturnValue(0.5);
-=======
->>>>>>> b5da914a
 
       const phrase = 'Voice first. Voice second.';
       const ids = emitWaitingPhraseIncrementally(phrase);
@@ -571,7 +562,6 @@
       });
 
       mockVoiceModeStore.__value = false;
-<<<<<<< HEAD
       randomSpy.mockRestore();
       vi.useRealTimers();
     });
@@ -631,8 +621,6 @@
       expect(synthesizeWaitingPhrase).toHaveBeenCalledWith(phrase);
 
       mockVoiceModeStore.__value = false;
-=======
->>>>>>> b5da914a
       vi.useRealTimers();
     });
   });
