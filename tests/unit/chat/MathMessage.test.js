import { describe, it, expect } from 'vitest';
import { render } from '@testing-library/svelte';
import MathMessage from '../../../src/lib/modules/chat/components/MathMessage.svelte';

describe('MathMessage', () => {
  it('normalizes unicode integrals into KaTeX-renderable math', () => {
    const { container } = render(MathMessage, {
      props: {
        content: '∫ 2x dz = x^(2) + C'
      }
    });

    const katexNode = container.querySelector('.katex');
    expect(katexNode).toBeTruthy();
    expect(container.querySelector('.katex-display')).toBeTruthy();

    const annotation = katexNode?.querySelector('annotation');
    const annotationText = annotation?.textContent ?? '';
    expect(annotationText).toContain('\\int 2x');
    expect(annotationText).toContain('\\, dz');
    expect(annotationText).toContain('x^{2}');
  });

  it('renders integrals with limits from plain unicode text', () => {
    const content = '∫_{0}^{3} 2x dx = [x^(2)]_{0}^{3}';
    const { container } = render(MathMessage, { props: { content } });

    const katexDisplay = container.querySelector('.katex-display');
    expect(katexDisplay).toBeTruthy();

    const annotation = katexDisplay?.querySelector('annotation');
    const annotationText = annotation?.textContent ?? '';
    expect(annotationText).toContain('\\int_{0}^{3} 2x');
    expect(annotationText).toContain('\\, dx');
    expect(annotationText).toContain('[x^{2}]_{0}^{3}');
  });

  it('converts legacy inline delimiters to KaTeX markup', () => {
    const content = String.raw`Функция записана как \( y = x^{2} \) и имеет минимум.`;
    const { container } = render(MathMessage, { props: { content } });

    const katexInline = container.querySelector('.katex');
    expect(katexInline).toBeTruthy();

    const rawText = container.textContent ?? '';
    expect(rawText).not.toContain(String.raw`\(`);
    expect(rawText).not.toContain(String.raw`\)`);

    const annotationTexts = Array.from(container.querySelectorAll('annotation')).map(
      (node) => node.textContent ?? ''
    );
    expect(annotationTexts.some((text) => text.includes('y = x^{2}'))).toBe(true);
  });

  it('handles legacy display delimiters without leaving raw markup', () => {
    const content = String.raw`\[ S = ∫_{0}^{1} x^{2} dx \]\nОтвет: S = 1/3`;
    const { container } = render(MathMessage, { props: { content } });

    const katexDisplays = container.querySelectorAll('.katex-display');
    expect(katexDisplays.length).toBeGreaterThan(0);

    const combinedText = container.textContent ?? '';
    expect(combinedText).not.toContain(String.raw`\[`);
    expect(combinedText).not.toContain(String.raw`\]`);

    const annotationTexts = Array.from(container.querySelectorAll('annotation')).map(
      (node) => node.textContent ?? ''
    );
    const displayMatch = annotationTexts.find((text) => text.includes('S = \\int_{0}^{1} x^{2}'));
    expect(displayMatch).toBeTruthy();
    expect(displayMatch).toContain('\\, dx');
  });

<<<<<<< HEAD
  it('leaves auto-wrapping disabled when currency introduces an unmatched dollar', () => {
    const content = 'Цена $5 и уравнение a=b';
    const { container } = render(MathMessage, { props: { content } });

=======
  it('preserves currency values without forcing adjacent equations into math mode', () => {
    const content = 'Цена $5 и уравнение a=b';
    const { container } = render(MathMessage, { props: { content } });

    // With odd unescaped $, we should not auto-wrap "a=b"
>>>>>>> ad9daa61
    expect(container.querySelector('.katex')).toBeNull();

    const text = container.textContent ?? '';
    expect(text).toContain('Цена $5');
    expect(text).toContain('a=b');
  });

<<<<<<< HEAD
  it('does not let currency consume inline math that already has delimiters', () => {
    const content = 'Цена $5, а формула $a=b$ и все хорошо';
    const { container } = render(MathMessage, { props: { content } });

    const katexNodes = container.querySelectorAll('.katex');
    expect(katexNodes.length).toBe(1);

    const annotation = katexNodes[0]?.querySelector('annotation');
    expect(annotation?.textContent).toContain('a=b');

    const text = container.textContent ?? '';
    expect(text).toContain('Цена $5, а формула ');
    expect(text.endsWith('и все хорошо')).toBe(true);
  });

=======
>>>>>>> ad9daa61
  it('still auto-wraps equations when currency appears after the math', () => {
    const content = 'a=b и стоимость $5';
    const { container } = render(MathMessage, { props: { content } });

    const katexNode = container.querySelector('.katex');
    expect(katexNode).toBeTruthy();

    const annotation = katexNode?.querySelector('annotation');
    expect(annotation?.textContent).toContain('a=b');

    const text = container.textContent ?? '';
    expect(text).toContain('стоимость $5');
  });
});<|MERGE_RESOLUTION|>--- conflicted
+++ resolved
@@ -71,18 +71,15 @@
     expect(displayMatch).toContain('\\, dx');
   });
 
-<<<<<<< HEAD
   it('leaves auto-wrapping disabled when currency introduces an unmatched dollar', () => {
     const content = 'Цена $5 и уравнение a=b';
     const { container } = render(MathMessage, { props: { content } });
 
-=======
   it('preserves currency values without forcing adjacent equations into math mode', () => {
     const content = 'Цена $5 и уравнение a=b';
     const { container } = render(MathMessage, { props: { content } });
 
     // With odd unescaped $, we should not auto-wrap "a=b"
->>>>>>> ad9daa61
     expect(container.querySelector('.katex')).toBeNull();
 
     const text = container.textContent ?? '';
@@ -90,7 +87,6 @@
     expect(text).toContain('a=b');
   });
 
-<<<<<<< HEAD
   it('does not let currency consume inline math that already has delimiters', () => {
     const content = 'Цена $5, а формула $a=b$ и все хорошо';
     const { container } = render(MathMessage, { props: { content } });
@@ -106,8 +102,6 @@
     expect(text.endsWith('и все хорошо')).toBe(true);
   });
 
-=======
->>>>>>> ad9daa61
   it('still auto-wraps equations when currency appears after the math', () => {
     const content = 'a=b и стоимость $5';
     const { container } = render(MathMessage, { props: { content } });
