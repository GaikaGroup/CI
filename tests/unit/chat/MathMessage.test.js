--- conflicted
+++ resolved
@@ -70,12 +70,12 @@
     expect(displayMatch).toBeTruthy();
     expect(displayMatch).toContain('\\, dx');
   });
-<<<<<<< HEAD
 
   it('preserves currency values without forcing adjacent equations into math mode', () => {
     const content = 'Цена $5 и уравнение a=b';
     const { container } = render(MathMessage, { props: { content } });
 
+    // With odd unescaped $, we should not auto-wrap "a=b"
     expect(container.querySelector('.katex')).toBeNull();
 
     const text = container.textContent ?? '';
@@ -96,6 +96,4 @@
     const text = container.textContent ?? '';
     expect(text).toContain('стоимость $5');
   });
-=======
->>>>>>> 70dc99b6
 });